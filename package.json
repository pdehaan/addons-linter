--- conflicted
+++ resolved
@@ -66,13 +66,8 @@
     "request": "2.81.0",
     "sinon": "3.2.1",
     "tar": "4.0.1",
-<<<<<<< HEAD
     "webpack": "3.6.0",
-    "webpack-dev-server": "2.8.0"
-=======
-    "webpack": "3.5.6",
     "webpack-dev-server": "2.8.2"
->>>>>>> 7007f3f4
   },
   "dependencies": {
     "ajv": "5.2.2",
