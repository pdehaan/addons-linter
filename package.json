{
  "name": "addons-linter",
  "version": "1.0.0",
  "description": "Mozilla Add-ons Linter",
  "main": "dist/addons-linter.js",
  "bin": {
    "addons-linter": "bin/addons-linter"
  },
  "scripts": {
    "build": "webpack --verbose --bail --display-error-details --progress --colors --config webpack.config.js",
    "eslint": "eslint bin/* .",
    "extract-locales": "webpack --verbose --bail --display-error-details --progress --colors --config webpack.l10n.config.babel.js",
    "test": "jest --runInBand --watch 'tests/.*'",
    "test-coverage": "jest --runInBand --coverage --watch 'tests/.*'",
    "test-once": "jest --runInBand",
    "test-coverage-once": "jest --runInBand --coverage",
    "test-ci": "npm run test-coverage-once && cat ./coverage/lcov.info | coveralls",
    "test-integration": "jest --runInBand --config=jest.integration.config.js",
    "test-integration-linter": "npm run test-integration -- tests/integration/addons-linter",
    "test-integration:production": "node tests/integration/run-as-production-env.js test-integration tests/integration/addons-linter",
    "lint": "npm run eslint",
    "publish-rules": "grunt copy build-rules-html publish-rules",
    "publish-coverage": "grunt coveralls",
    "gen-contributing-toc": "doctoc CONTRIBUTING.md",
    "snyk-protect": "snyk protect",
    "prepublish": "npm run snyk-protect",
    "prepare": "npm run snyk-protect"
  },
  "repository": {
    "type": "git",
    "url": "git+https://github.com/mozilla/addons-linter.git"
  },
  "author": "Mozilla Add-ons Team",
  "license": "MPL-2.0",
  "bugs": {
    "url": "https://github.com/mozilla/addons-linter/issues"
  },
  "homepage": "https://github.com/mozilla/addons-linter#readme",
  "devDependencies": {
    "babel-core": "6.26.0",
    "babel-eslint": "8.2.2",
    "babel-gettext-extractor": "git+https://github.com/muffinresearch/babel-gettext-extractor.git#0d39d3882bc846e7dcb6c9ff6463896c96920ce6",
    "babel-jest": "22.4.1",
    "babel-loader": "7.1.4",
    "babel-plugin-syntax-async-functions": "6.13.0",
    "babel-plugin-transform-async-to-generator": "6.24.1",
    "babel-plugin-transform-class-properties": "6.24.1",
    "babel-plugin-transform-es2015-modules-commonjs": "6.26.0",
    "babel-plugin-transform-runtime": "6.23.0",
    "babel-preset-env": "1.6.1",
    "babel-preset-es2015": "6.24.1",
    "babel-preset-stage-2": "6.24.1",
    "babel-runtime": "6.26.0",
    "comment-json": "1.1.3",
    "coveralls": "3.0.1",
    "eslint-config-amo": "1.7.0",
    "eslint-plugin-async-await": "0.0.0",
    "eslint-plugin-jest": "21.15.1",
    "eslint-plugin-promise": "3.5.0",
    "gfm.css": "1.1.2",
    "grunt": "1.0.2",
    "grunt-contrib-clean": "1.1.0",
    "grunt-contrib-copy": "1.0.0",
    "grunt-gh-pages": "2.0.0",
    "grunt-newer": "1.3.0",
    "gunzip-maybe": "^1.4.1",
    "hashish": "0.0.4",
    "isparta": "4.0.0",
    "jest": "22.1.4",
    "jest-raw-loader": "1.0.1",
    "json-loader": "0.5.7",
    "load-grunt-configs": "1.0.0",
    "load-grunt-tasks": "3.5.2",
    "lodash.clonedeep": "4.5.0",
    "lodash.ismatchwith": "4.4.0",
    "markdown-it": "8.4.1",
    "markdown-it-anchor": "4.0.0",
    "markdown-it-emoji": "1.4.0",
    "raw-loader": "0.5.1",
    "request": "2.83.0",
    "sinon": "5.0.6",
    "tar": "4.4.2",
    "tar-fs": "^1.16.0",
    "tmp-promise": "^1.0.4",
<<<<<<< HEAD
    "webpack": "4.8.3",
=======
    "webpack": "4.8.2",
>>>>>>> 255c6564
    "webpack-cli": "2.1.3"
  },
  "dependencies": {
    "ajv": "6.5.0",
    "ajv-merge-patch": "3.0.0",
    "babel-register": "6.26.0",
    "chalk": "2.4.0",
    "cheerio": "1.0.0-rc.2",
    "columnify": "1.5.4",
    "common-tags": "1.7.2",
    "crx-parser": "0.1.2",
    "deepmerge": "2.1.0",
    "dispensary": "0.18.0",
    "doctoc": "1.3.1",
    "es6-promisify": "5.0.0",
    "eslint": "4.19.1",
    "eslint-plugin-no-unsafe-innerhtml": "1.0.16",
    "esprima": "3.1.3",
    "first-chunk-stream": "2.0.0",
    "fluent-syntax": "^0.7.0",
    "glob": "7.1.2",
    "is-mergeable-object": "1.1.0",
    "jed": "1.1.1",
    "os-locale": "2.1.0",
    "pino": "4.16.1",
    "po2json": "0.4.5",
    "postcss": "6.0.19",
    "probe-image-size": "4.0.0",
    "relaxed-json": "1.0.1",
    "semver": "5.5.0",
    "shelljs": "0.8.1",
    "snyk": "^1.78.1",
    "source-map-support": "0.5.6",
    "strip-bom-stream": "3.0.0",
    "tosource": "1.0.0",
    "upath": "1.0.5",
    "whatwg-url": "6.4.1",
    "xmldom": "0.1.27",
    "yargs": "11.0.0",
    "yauzl": "2.9.1"
  },
  "snyk": true
}<|MERGE_RESOLUTION|>--- conflicted
+++ resolved
@@ -82,11 +82,7 @@
     "tar": "4.4.2",
     "tar-fs": "^1.16.0",
     "tmp-promise": "^1.0.4",
-<<<<<<< HEAD
     "webpack": "4.8.3",
-=======
-    "webpack": "4.8.2",
->>>>>>> 255c6564
     "webpack-cli": "2.1.3"
   },
   "dependencies": {
