--- conflicted
+++ resolved
@@ -100,13 +100,8 @@
     "probe-image-size": "3.2.0",
     "relaxed-json": "1.0.1",
     "semver": "5.4.1",
-<<<<<<< HEAD
-    "shelljs": "0.7.8",
     "source-map-support": "0.5.1",
-=======
     "shelljs": "0.8.0",
-    "source-map-support": "0.4.18",
->>>>>>> 84065518
     "strip-bom-stream": "3.0.0",
     "upath": "1.0.2",
     "whatwg-url": "6.3.0",
